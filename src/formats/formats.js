import YAML from './yaml';
import YAMLFrontmatter from './yaml-frontmatter';

<<<<<<< HEAD
const yamlFormatter = new YAML();
const YamlFrontmatterFormatter = new YAMLFrontmatter();

export function resolveFormat(collection, entry) {
  const extension = entry.path.split('.').pop();
  switch (extension) {
    case 'yml':
      return yamlFormatter;
    default:
      return YamlFrontmatterFormatter;
  }
=======
export function resolveFormat(collectionOrEntity, entry) {
  return new YAMLFrontmatter();
>>>>>>> c84d538e
}<|MERGE_RESOLUTION|>--- conflicted
+++ resolved
@@ -1,11 +1,10 @@
 import YAML from './yaml';
 import YAMLFrontmatter from './yaml-frontmatter';
 
-<<<<<<< HEAD
 const yamlFormatter = new YAML();
 const YamlFrontmatterFormatter = new YAMLFrontmatter();
 
-export function resolveFormat(collection, entry) {
+export function resolveFormat(collectionOrEntity, entry) {
   const extension = entry.path.split('.').pop();
   switch (extension) {
     case 'yml':
@@ -13,8 +12,4 @@
     default:
       return YamlFrontmatterFormatter;
   }
-=======
-export function resolveFormat(collectionOrEntity, entry) {
-  return new YAMLFrontmatter();
->>>>>>> c84d538e
 }