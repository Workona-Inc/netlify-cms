/* global module, __dirname, require */
var webpack = require('webpack');
var path = require('path');

const HOST = 'localhost';
const PORT = '8080';

module.exports = {
  module: {
    loaders: [
      {
        test: /\.((png)|(eot)|(woff)|(woff2)|(ttf)|(svg)|(gif))(\?v=\d+\.\d+\.\d+)?$/,
        loader: 'url-loader?limit=100000'
      },
      { test: /\.json$/, loader: 'json-loader' },
      {
        test: /\.css$/,
<<<<<<< HEAD
        loader: ExtractTextPlugin.extract('style', 'css?modules&importLoaders=1&&localIdentName=cms__[name]__[local]!postcss'),
=======
        loader: 'style!css?modules&importLoaders=1&&localIdentName=cms__[name]__[local]!postcss',
>>>>>>> 811da0f7
      },
      {
        loader: 'babel',
        test: /\.js?$/,
        exclude: /(node_modules|bower_components)/,
        query: {
          cacheDirectory: true,
          presets: ['react', 'es2015'],
          plugins: [
            'transform-class-properties',
            'transform-object-assign',
            'transform-object-rest-spread',
            'lodash',
            'react-hot-loader/babel'
          ]
        }
      }
    ]
  },

  postcss: [
    require('postcss-import')({ addDependencyTo: webpack }),
    require('postcss-cssnext')
  ],

  plugins: [
    new webpack.optimize.OccurenceOrderPlugin(),
    new webpack.HotModuleReplacementPlugin(),
    new webpack.NoErrorsPlugin(),
    new webpack.ProvidePlugin({
      'fetch': 'imports?this=>global!exports?global.fetch!whatwg-fetch'
    })
  ],

  context: path.join(__dirname, 'src'),
  entry: {
    cms: [
      'webpack/hot/dev-server',
      `webpack-dev-server/client?http://${HOST}:${PORT}/`,
      'react-hot-loader/patch',
      './index'
    ],
  },
  output: {
    path: path.join(__dirname, 'dist'),
    filename: '[name].js',
    publicPath: `http://${HOST}:${PORT}/`,
  },
  externals: [/^vendor\/.+\.js$/],
  devServer: {
    hot: true,
    contentBase: 'example/',
    historyApiFallback: true,
    devTool: 'cheap-module-source-map'
  },
};<|MERGE_RESOLUTION|>--- conflicted
+++ resolved
@@ -15,11 +15,7 @@
       { test: /\.json$/, loader: 'json-loader' },
       {
         test: /\.css$/,
-<<<<<<< HEAD
-        loader: ExtractTextPlugin.extract('style', 'css?modules&importLoaders=1&&localIdentName=cms__[name]__[local]!postcss'),
-=======
         loader: 'style!css?modules&importLoaders=1&&localIdentName=cms__[name]__[local]!postcss',
->>>>>>> 811da0f7
       },
       {
         loader: 'babel',
